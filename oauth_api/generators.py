--- conflicted
+++ resolved
@@ -7,12 +7,7 @@
 class BaseGenerator(object):
     """
     Base generator, subclass this before use.
-
-    The defined `charset` attribute should be used to generate client id and secret values. It is a
-    copy of the `oauthlib` charset, but with the space character removed.
     """
-    charset = CLIENT_ID_CHARACTER_SET.replace(' ', '')
-
     def hash(self):
         raise NotImplementedError('.hash() must be overridden.')
 
@@ -23,16 +18,12 @@
         Generate client id without colon char as in http://tools.ietf.org/html/rfc2617#section-2
         for Basic Authentication scheme.
         """
-<<<<<<< HEAD
-        return oauthlib_generate_client_id(length=64, chars=self.charset.replace(':', ''))
-=======
         client_id_charset = CLIENT_ID_CHARACTER_SET.replace(':', '')
         client_id = oauthlib_generate_client_id(length=64, chars=client_id_charset)
         # Ignore IDs with leading/trailing spaces as AuthorizationView/FormView strips them away...
         while len(client_id.strip()) < 64:
             client_id = oauthlib_generate_client_id(length=64, chars=client_id_charset)
         return client_id
->>>>>>> ebb0d53f
 
 
 class ClientSecretGenerator(BaseGenerator):
@@ -40,7 +31,7 @@
         """
         Generate client secret
         """
-        return oauthlib_generate_client_id(length=128, chars=self.charset)
+        return oauthlib_generate_client_id(length=128)
 
 
 def generate_client_id():
